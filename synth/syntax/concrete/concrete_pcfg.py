from typing import (
    Callable,
    Dict,
    Generator,
    Iterable,
    List,
    Optional,
    Set,
    Tuple,
    Union,
)
from collections import defaultdict

import numpy as np

import vose

from synth.syntax.concrete.concrete_cfg import ConcreteCFG, NonTerminal
from synth.syntax.program import Constant, Function, Primitive, Program, Variable
from synth.syntax.type_system import Arrow
from synth.syntax.bucket import Bucket

PRules = Dict[NonTerminal, Dict[Program, Tuple[List[NonTerminal], float]]]


class ConcretePCFG:
    """
    Object that represents a probabilistic context-free grammar
    with normalised weights

    rules: a dictionary of type {S: D}
    with S a non-terminal and D a dictionary : {P : l, w}
    with P a program, l a list of non-terminals, and w a weight
    representing the derivation S -> P(S1, S2, ...) with weight w for l' = [S1, S2, ...]

    list_derivations: a dictionary of type {S: l}
    with S a non-terminal and l the list of programs P appearing in derivations from S,
    sorted from most probable to least probable

    max_probability: a dictionary of type {S: (Pmax, probability)} cup {(S, P): (Pmax, probability)}
    with S a non-terminal

    hash_table_programs: a dictionary {hash: P}
    mapping hashes to programs
    for all programs appearing in max_probability
    """

    def __init__(
        self,
        start: NonTerminal,
        rules: PRules,
        max_program_depth: int,
        clean: bool = False,
    ):
        self.start = start
        self.rules = rules
        self.max_program_depth = max_program_depth
        self.hash_table_programs: Dict[int, Program] = {}

        if clean:
            self.clean()

        # Compute the type request
        type_req = self.start.type
        variables: List[Variable] = []
        for S in self.rules:
            for P in self.rules[S]:
                if isinstance(P, Variable):
                    if P not in variables:
                        variables.append(P)
        n = len(variables)
        for i in range(n):
            j = n - i - 1
            for v in variables:
                if v.variable == j:
                    type_req = Arrow(v.type, type_req)
        self.type_request = type_req
        self.ready_for_sampling: bool = False

    def clean(self) -> None:
        """
        Remove non productive.
        Remove non reachable
        Normalise probabilities
        Sort rules
        """
        self.__remove_non_productive__()
        self.__remove_non_reachable__()
        self.__normalise__()
        self.__sort__()

    def __hash__(self) -> int:
        return hash((self.start, str(self.rules), self.max_program_depth))

    def __eq__(self, o: object) -> bool:
        return (
            isinstance(o, ConcretePCFG)
            and self.type_request == o.type_request
            and self.rules == o.rules
        )

    def __str__(self) -> str:
        s = "Print a PCFG\n"
        s += "start: {}\n".format(self.start)
        for S in reversed(self.rules):
            s += "#\n {}\n".format(S)
            for P in self.rules[S]:
                args_P, w = self.rules[S][P]
                s += "   {} - {}: {}     {}\n".format(P, P.type, args_P, w)
        return s

    def __repr__(self) -> str:
        return self.__str__()

    def init_sampling(self, seed: Optional[int] = None) -> None:
        self.ready_for_sampling = True
        self.vose_samplers = {}
        self.list_derivations = {}

        for i, S in enumerate(self.rules):
            self.list_derivations[S] = sorted(
                self.rules[S], key=lambda P: self.rules[S][P][1]
            )
            self.vose_samplers[S] = vose.Sampler(
                np.array(
                    [self.rules[S][P][1] for P in self.list_derivations[S]], dtype=float
                ),
                seed=seed + i if seed else None,
            )

    def __sort__(self) -> None:
        for S in self.rules:
            sorted_derivation_list = sorted(
                self.rules[S], key=lambda P: -self.rules[S][P][1]
            )
            new_rules = {}
            for P in sorted_derivation_list:
                new_rules[P] = self.rules[S][P]
            self.rules[S] = new_rules

    def __normalise__(self) -> None:
        for S in self.rules:
            s = sum([self.rules[S][P][1] for P in self.rules[S]])
            for P in list(self.rules[S].keys()):
                args_P, w = self.rules[S][P]
                self.rules[S][P] = (args_P, w / s)

    def return_unique(self, P: Program) -> Program:
        """
        ensures that if a program appears in several rules,
        it is represented by the same object
        """
        h = hash(P)
        if h in self.hash_table_programs:
            return self.hash_table_programs[h]
        else:
            self.hash_table_programs[h] = P
            return P

    def __remove_non_productive__(self) -> None:
        """
        remove non-terminals which do not produce programs
        """
        new_rules: PRules = {}
        for S in reversed(self.rules):
            for P in self.rules[S]:
                args_P, w = self.rules[S][P]
                if all([arg in new_rules for arg in args_P]) and w > 0:
                    if S not in new_rules:
                        new_rules[S] = {}
                    new_rules[S][P] = self.rules[S][P]

        for S in set(self.rules):
            if S in new_rules:
                self.rules[S] = new_rules[S]
            else:
                del self.rules[S]

    def __remove_non_reachable__(self) -> None:
        """
        remove non-terminals which are not reachable from the initial non-terminal
        """
        reachable: Set[NonTerminal] = set()
        reachable.add(self.start)

        reach: Set[NonTerminal] = set()
        new_reach: Set[NonTerminal] = set()
        reach.add(self.start)

        for _ in range(self.max_program_depth):
            new_reach.clear()
            for S in reach:
                for P in self.rules[S]:
                    args_P, _ = self.rules[S][P]
                    for arg in args_P:
                        new_reach.add(arg)
                        reachable.add(arg)
            reach.clear()
            reach = new_reach.copy()

        for S in set(self.rules):
            if S not in reachable:
                del self.rules[S]

    def compute_max_probability(self) -> Dict[Program, Dict[NonTerminal, float]]:
        """
        populates a dictionary max_probability
        """
        self.max_probability: Dict[
            Union[NonTerminal, Tuple[NonTerminal, Program]], Program
        ] = {}

        probabilities: Dict[Program, Dict[NonTerminal, float]] = defaultdict(lambda: {})

        for S in reversed(self.rules):

            best_program = None
            best_probability: float = 0

            for P in self.rules[S]:
                args_P, w = self.rules[S][P]
                P_unique = self.return_unique(P)

                if len(args_P) == 0:
                    self.max_probability[(S, P)] = P_unique
                    probabilities[P_unique][S] = w
                    # assert P_unique.probability[
                    #     (self.__hash__(), S)
                    # ] == self.probability_program(S, P_unique)

                else:
                    new_program = Function(
                        function=P_unique,
                        arguments=[self.max_probability[arg] for arg in args_P],
                    )
                    P_unique = self.return_unique(new_program)
                    probability = w
                    for arg in args_P:
                        probability *= probabilities[self.max_probability[arg]][arg]
                    self.max_probability[(S, P)] = P_unique
                    # assert (self.__hash__(), S) not in P_unique.probability
                    probabilities[P_unique][S] = probability
                    # assert probability == self.probability_program(S, P_unique)

                if probabilities[self.max_probability[(S, P)]][S] > best_probability:
                    best_program = self.max_probability[(S, P)]
                    best_probability = probabilities[self.max_probability[(S, P)]][S]

            # assert best_probability > 0
            assert best_program
            self.max_probability[S] = best_program
            
        return probabilities

    def compute_max_bucket_tuples(self) -> Dict[Program, Dict[NonTerminal, Bucket]]:
        """
        populates a dictionary max_bucket_tuple
        """
        self.max_bucket_tuple: Dict[
            Union[NonTerminal, Tuple[NonTerminal, Program]], Program
        ] = {}

        bucket_tuples: Dict[Program, Dict[NonTerminal, Bucket]] = defaultdict(lambda: {})
        
        for S in reversed(self.rules):
            best_program = None
            best_bucket: Bucket = Bucket()

            for P in self.rules[S]:
                args_P, w = self.rules[S][P]
                P_unique = self.return_unique(P)

                if len(args_P) == 0:
                    self.max_bucket_tuple[(S, P)] = P_unique
                    temp = Bucket()
                    temp.add_prob_uniform(w)
                    bucket_tuples[P_unique][S] = temp
                    # assert P_unique.probability[
                    #     (self.__hash__(), S)
                    # ] == self.probability_program(S, P_unique)

                else:
                    new_program = Function(
                        function=P_unique,
                        arguments=[self.max_bucket_tuple[arg] for arg in args_P],
                    )
                    P_unique = self.return_unique(new_program)
                    new_bucket = Bucket()
                    new_bucket.add_prob_uniform(w)
                    for arg in args_P:
                        new_bucket.add(bucket_tuples[self.max_bucket_tuple[arg]][arg])
                    self.max_bucket_tuple[(S, P)] = P_unique
                    # assert (self.__hash__(), S) not in P_unique.probability
                    bucket_tuples[P_unique][S] = new_bucket
                    # assert probability == self.probability_program(S, P_unique)
                
                if (bucket_tuples[self.max_bucket_tuple[(S, P)]][S] > best_bucket) or (best_bucket == Bucket()):
                    best_program = self.max_bucket_tuple[(S, P)]
                    best_bucket = bucket_tuples[self.max_bucket_tuple[(S, P)]][S]


            # assert best_probability > 0
            assert best_program
            self.max_bucket_tuple[S] = best_program
            
        return bucket_tuples

    def sampling(self) -> Generator[Program, None, None]:
        """
        A generator that samples programs according to the PCFG G
        """
        assert self.ready_for_sampling
        while True:
            yield self.sample_program(self.start)

    def sample_program(self, S: Optional[NonTerminal] = None) -> Program:
        assert self.ready_for_sampling
        S = S or self.start
        i: int = self.vose_samplers[S].sample()
        P = self.list_derivations[S][i]
        args_P, _ = self.rules[S][P]
        if len(args_P) == 0:
            return P
        arguments = []
        for arg in args_P:
            arguments.append(self.sample_program(arg))
        return Function(P, arguments)

    def probability(self, P: Program, S: Optional[NonTerminal] = None) -> float:
        """
        Compute the probability of a program P generated from the non-terminal S
        """
        S = S or self.start
        if isinstance(P, Function):
            F = P.function
            args_P = P.arguments
            probability = self.rules[S][F][1]

            for i, arg in enumerate(args_P):
                probability *= self.probability(arg, self.rules[S][F][0][i])
            return probability

        elif isinstance(P, (Variable, Primitive)):
            return self.rules[S][P][1]

<<<<<<< HEAD
        assert False
=======
        return 0

    def __contains__(self, P: Program) -> bool:
        return self.probability(P) > 0
>>>>>>> 794f41ae

    @classmethod
    def from_weights(
        cls,
        cfg: ConcreteCFG,
        get_weight: Callable[
            [NonTerminal, Union[Primitive, Variable, Constant]], float
        ],
    ) -> "ConcretePCFG":
        augmented_rules: PRules = {}
        for S in cfg.rules:
            augmented_rules[S] = {}
            for P in cfg.rules[S]:
                augmented_rules[S][P] = (cfg.rules[S][P], get_weight(S, P))
        return ConcretePCFG(
            start=cfg.start,
            rules=augmented_rules,
            max_program_depth=cfg.max_program_depth,
            clean=True,
        )

    @classmethod
    def from_samples(
        cls,
        cfg: ConcreteCFG,
        samples: Iterable[Program],
    ) -> "ConcretePCFG":
        rules_cnt: Dict[NonTerminal, Dict[Program, int]] = {}
        for S in cfg.rules:
            rules_cnt[S] = {}
            for P in cfg.rules[S]:
                rules_cnt[S][P] = 0

        def add_count(S: NonTerminal, P: Program) -> bool:
            if isinstance(P, Function):
                F = P.function
                args_P = P.arguments
                success = add_count(S, F)

                for i, arg in enumerate(args_P):
                    add_count(cfg.rules[S][F][i] if success else S, arg)  # type: ignore
            else:
                if P not in rules_cnt[S]:
                    # This case occurs when a forbidden pattern has been removed from the CFG
                    # What to do? Ignore for now, but this bias a bit the probabilities
                    # TODO: perhaps rethink that? or provide a program simplifier
                    return False
                else:
                    rules_cnt[S][P] += 1
            return True

        for sample in samples:
            add_count(cfg.start, sample)

        # Remove null derivations to avoid divide by zero exceptions when normalizing later
        for S in cfg.rules:
            total = sum(rules_cnt[S][P] for P in cfg.rules[S])
            if total == 0:
                del rules_cnt[S]

        return ConcretePCFG(
            start=cfg.start,
            rules={
                S: {P: (cfg.rules[S][P], rules_cnt[S][P]) for P in rules_cnt[S]}  # type: ignore
                for S in rules_cnt
            },
            max_program_depth=cfg.max_program_depth,
            clean=True,
        )

    @classmethod
    def uniform(cls, cfg: ConcreteCFG) -> "ConcretePCFG":
        return cls.from_weights(cfg, lambda _, __: 1)<|MERGE_RESOLUTION|>--- conflicted
+++ resolved
@@ -343,14 +343,10 @@
         elif isinstance(P, (Variable, Primitive)):
             return self.rules[S][P][1]
 
-<<<<<<< HEAD
-        assert False
-=======
         return 0
 
     def __contains__(self, P: Program) -> bool:
         return self.probability(P) > 0
->>>>>>> 794f41ae
 
     @classmethod
     def from_weights(
