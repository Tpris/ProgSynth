import atexit
import os
from glob import glob
import sys
from typing import Callable, List, Optional, Tuple
import csv
import pickle

import tqdm

import torch
from torch import Tensor
import torch.nn as nn
from torch.nn.utils.rnn import PackedSequence

from synth import Dataset, PBE, Task
from synth.nn import BigramsPredictorLayer, Task2Tensor, free_pytorch_memory
from synth.pbe import IOEncoder
from synth.semantic import DSLEvaluator
<<<<<<< HEAD
from synth.syntax import ConcreteCFG, ConcretePCFG, enumerate_pcfg, DSL, Program
from synth.syntax.concrete.heap_search import HSEnumerator, enumerate_bucket_pcfg
from synth.syntax.program import Function
=======
from synth.syntax import (
    ConcreteCFG,
    ConcretePCFG,
    enumerate_pcfg,
    enumerate_bucket_pcfg,
    DSL,
    Program,
)
from synth.syntax.concrete.heap_search import HSEnumerator
>>>>>>> 3e57dec9
from synth.utils import chrono


DREAMCODER = "dreamcoder"
DEEPCODER = "deepcoder"
CALCULATOR = "calculator"

import argparse

parser = argparse.ArgumentParser(description="Evaluate model prediction")
parser.add_argument("-m", "--model", default="", type=str, help="model file")
parser.add_argument(
    "-p", "--plot", default=False, action="store_true", help="only plot results"
)
parser.add_argument(
    "-d",
    "--dataset",
    type=str,
    default=DEEPCODER + ".pickle",
    help="dataset (default: deepcoder.pickle)",
)
parser.add_argument(
    "-s",
    "--search",
    type=str,
    default="heap_search",
    help="enumeration algorithm (default: heap_search)",
)
parser.add_argument(
    "--dsl",
    type=str,
    default=DEEPCODER,
    choices=[DEEPCODER, DREAMCODER, CALCULATOR],
    help="dsl (default: deepcoder)",
)
parser.add_argument(
    "-o", "--output", type=str, default="./", help="output folder (default: './')"
)
gg = parser.add_argument_group("model parameters")
gg.add_argument(
    "-v",
    "--var-prob",
    type=float,
    default=0.2,
    help="variable probability (default: .2)",
)
gg.add_argument(
    "-ed",
    "--encoding-dimension",
    type=int,
    default=512,
    help="encoding dimension (default: 512)",
)
gg.add_argument(
    "-hd",
    "--hidden-size",
    type=int,
    default=512,
    help="hidden layer size (default: 512)",
)
g = parser.add_argument_group("pcfg prediction parameter")
g.add_argument(
    "-b",
    "--batch-size",
    type=int,
    default=16,
    help="batch size to compute PCFGs (default: 16)",
)
parser.add_argument(
    "-t", "--timeout", type=float, default=300, help="task timeout in s (default: 300)"
)


parameters = parser.parse_args()
dataset_file: str = parameters.dataset
dsl_name: str = parameters.dsl
search_algo: str = parameters.search
output_folder: str = parameters.output
model_file: str = parameters.model
variable_probability: float = parameters.var_prob
encoding_dimension: int = parameters.encoding_dimension
hidden_size: int = parameters.hidden_size
task_timeout: float = parameters.timeout
batch_size: int = parameters.batch_size
plot_only: bool = parameters.plot


if not plot_only and (not os.path.exists(model_file) or not os.path.isfile(model_file)):
    print("Model must be a valid model file!", file=sys.stderr)
    sys.exit(1)
elif not os.path.exists(dataset_file) or not os.path.isfile(dataset_file):
    print("Dataset must be a valid dataset file!", file=sys.stderr)
    sys.exit(1)

if search_algo == "heap_search":
    custom_enumerate = enumerate_pcfg
elif search_algo == "bucket_search":
<<<<<<< HEAD
    custom_enumerate = enumerate_bucket_pcfg
=======
    custom_enumerate = lambda x: enumerate_bucket_pcfg(x, 3)
    # TODO: add parameter for bucket_search size
>>>>>>> 3e57dec9
else:
    print(
        "search algorithm must be a valid name (heap_search / bucket_search)!",
        file=sys.stderr,
    )
    sys.exit(1)

start_index = (
    0
    if not os.path.sep in dataset_file
    else (len(dataset_file) - dataset_file[::-1].index(os.path.sep))
)
dataset_name = dataset_file[start_index : dataset_file.index(".", start_index)]

# ================================
# Load constants specific to dataset
# ================================


def load_dataset() -> Tuple[Dataset[PBE], DSL, DSLEvaluator, List[int], str]:
    if dsl_name == DEEPCODER:
        from deepcoder.deepcoder import dsl, evaluator, lexicon
    elif dsl_name == DREAMCODER:
        from dreamcoder.dreamcoder import dsl, evaluator, lexicon
    elif dsl_name == CALCULATOR:
        from calculator.calculator import dsl, evaluator, lexicon
    else:
        print("Unknown dsl:", dsl_name, file=sys.stderr)
        sys.exit(0)
    # ================================
    # Load dataset
    # ================================
    # Load dataset
    print(f"Loading {dataset_file}...", end="")
    with chrono.clock("dataset.load") as c:
        full_dataset = Dataset.load(dataset_file)
        print("done in", c.elapsed_time(), "s")

    if plot_only:
        model_name = ""
    else:
        start_index = (
            0
            if not os.path.sep in model_file
            else (len(model_file) - model_file[::-1].index(os.path.sep))
        )
        model_name = model_file[start_index : model_file.index(".", start_index)]
    return full_dataset, dsl, evaluator, lexicon, model_name


# Produce PCFGS ==========================================================
@torch.no_grad()
def produce_pcfgs(
    full_dataset: Dataset[PBE], dsl: DSL, lexicon: List[int]
) -> List[ConcreteCFG]:
    # ================================
    # Load already done PCFGs
    # ================================
    dir = os.path.realpath(os.path.dirname(model_file))
    start_index = (
        0
        if not os.path.sep in model_file
        else (len(model_file) - model_file[::-1].index(os.path.sep))
    )
    model_name = model_file[start_index : model_file.index(".", start_index)]
    file = os.path.join(dir, f"pcfgs_{dataset_name}_{model_name}.pickle")
    pcfgs: List[ConcretePCFG] = []
    if os.path.exists(file):
        with open(file, "rb") as fd:
            pcfgs = pickle.load(fd)
    tasks = full_dataset.tasks
    done = len(pcfgs)
    # ================================
    # Skip if possible
    # ================================
    if done >= len(tasks):
        return pcfgs
    # Get device
    device = "cuda" if torch.cuda.is_available() else "cpu"
    print("Using device:", device)
    # ================================
    # Neural Network creation
    # ================================
    # Generate the CFG dictionnary
    all_type_requests = full_dataset.type_requests()
    if all(task.solution is not None for task in full_dataset):
        max_depth = max(task.solution.depth() for task in full_dataset)
    else:
        max_depth = 5  # TODO: set as parameter
    cfgs = [ConcreteCFG.from_dsl(dsl, t, max_depth) for t in all_type_requests]

    class MyPredictor(nn.Module):
        def __init__(self, size: int) -> None:
            super().__init__()
            self.bigram_layer = BigramsPredictorLayer(size, cfgs, variable_probability)
            encoder = IOEncoder(encoding_dimension, lexicon)
            self.packer = Task2Tensor(
                encoder, nn.Embedding(len(encoder.lexicon), size), size, device=device
            )
            self.rnn = nn.LSTM(size, size, 1)
            self.end = nn.Sequential(
                nn.Linear(size, size),
                nn.ReLU(),
                nn.Linear(size, size),
                nn.ReLU(),
            )

        def forward(self, x: List[Task[PBE]]) -> Tensor:
            seq: PackedSequence = self.packer(x)
            y0, _ = self.rnn(seq)
            y = y0.data
            return self.bigram_layer(self.end(y))

    predictor = MyPredictor(hidden_size)
    predictor.load_state_dict(torch.load(model_file))
    predictor = predictor.to(device)
    predictor.eval()
    # ================================
    # Predict PCFG
    # ================================
    def save_pcfgs() -> None:
        with open(file, "wb") as fd:
            pickle.dump(pcfgs, fd)

    atexit.register(save_pcfgs)

    pbar = tqdm.tqdm(total=len(tasks) - done, desc="PCFG prediction")
    while done < len(tasks):
        end = min(len(tasks), done + batch_size)
        batch = tasks[done:end]
        pbar.update(end - done)
        done = end
        batch_outputs = predictor(batch)

        for task, tensor in zip(batch, batch_outputs):
            pcfgs.append(
                predictor.bigram_layer.tensor2pcfg(tensor, task.type_request).to_pcfg()
            )
    pbar.close()
    with open(file, "wb") as fd:
        pickle.dump(pcfgs, fd)
    atexit.unregister(save_pcfgs)
    del predictor
    free_pytorch_memory()
    return pcfgs


# Enumeration methods =====================================================
def enumerative_search(
    dataset: Dataset[PBE],
    evaluator: DSLEvaluator,
    pcfgs: List[ConcretePCFG],
    trace: List[Tuple[bool, float]],
    method: Callable[
        [DSLEvaluator, Task[PBE], ConcretePCFG],
        Tuple[bool, float, int, Optional[Program]],
    ],
    custom_enumerate: Callable[[ConcretePCFG], HSEnumerator],
) -> None:

    start = len(trace)
    pbar = tqdm.tqdm(total=len(pcfgs) - start, desc="Tasks")
    for task, pcfg in zip(dataset.tasks[start:], pcfgs[start:]):
        trace.append(method(evaluator, task, pcfg, custom_enumerate))
        pbar.update(1)
        evaluator.clear_cache()
    pbar.close()


def base(
    evaluator: DSLEvaluator,
    task: Task[PBE],
    pcfg: ConcretePCFG,
    custom_enumerate: Callable[[ConcretePCFG], HSEnumerator],
) -> Tuple[bool, float, int, Optional[Program]]:
    time = 0.0
    programs = 0
    with chrono.clock("search.base") as c:

        for program in custom_enumerate(pcfg):
            time = c.elapsed_time()
            if time >= task_timeout:
                return (False, time, programs, None)
            programs += 1
            failed = False
            for ex in task.specification.examples:
                if evaluator.eval(program, ex.inputs) != ex.output:
                    failed = True
                    break
            if not failed:
                return (True, c.elapsed_time(), programs, program)

    return (False, time, programs, None)


# Main ====================================================================

if __name__ == "__main__":
    methods = [
        ("base", base),
    ]

    full_dataset, dsl, evaluator, lexicon, model_name = load_dataset()

    if not plot_only:
        pcfgs = produce_pcfgs(full_dataset, dsl, lexicon)
        should_exit = False
        for name, method in methods:
            file = os.path.join(
                output_folder, f"{dataset_name}_{model_name}_{search_algo}_{name}.csv"
            )
            trace = []
            print("Working on:", name)
            if os.path.exists(file):
                with open(file, "r") as fd:
                    reader = csv.reader(fd)
                    trace = [tuple(row) for row in reader]
                    trace.pop(0)
                    print(
                        "\tLoaded",
                        len(trace),
                        "/",
                        len(full_dataset),
                        "(",
                        int(len(trace) * 100 / len(full_dataset)),
                        "%)",
                    )
            try:
                enumerative_search(
                    full_dataset, evaluator, pcfgs, trace, method, custom_enumerate
                )
            except:
                should_exit = True
            with open(file, "w") as fd:
                writer = csv.writer(fd)
                writer.writerow(
                    ["Solved", "Time (in s)", "Programs Generated", "Solution found"]
                )
                writer.writerows(trace)

            if should_exit:
                break

    import numpy as np
    import matplotlib.pyplot as plt

    import pltpublish as pub

    pub.setup()

    ax1 = plt.subplot(1, 2, 1)
    plt.xlabel("Time (in s)")
    plt.ylabel("Tasks Completed")
    plt.grid()

    ax2 = plt.subplot(1, 2, 2)
    plt.xlabel("# Programs")
    plt.ylabel("Tasks Completed")
    plt.grid()

    max_time, max_programs = 0, 0
    for file in glob(os.path.join(output_folder, "*.csv")):
        file = os.path.relpath(file, output_folder)
        if not file.startswith(dataset_name):
            continue
        name = file[len(dataset_name) : -4]
        if "_" not in name:
            continue
        name = name[name.index("_") + 1 :].replace("_", " ")
        trace = []

        with open(file, "r") as fd:
            reader = csv.reader(fd)
            trace = [tuple(row) for row in reader]
            trace.pop(0)
            trace = [(row[0] == "True", float(row[1]), int(row[2])) for row in trace]
        # Plot tasks wrt time
        trace_time = sorted(trace, key=lambda x: x[1])
        cum_sol1, cum_time = np.cumsum([row[0] for row in trace_time]), np.cumsum(
            [row[1] for row in trace_time]
        )
        max_time = max(max_time, cum_time[-1])
        ax1.plot(cum_time, cum_sol1, label=name.capitalize())
        # Plot tasks wrt programs
        trace_programs = sorted(trace, key=lambda x: x[2])
        cum_sol2, cum_programs = np.cumsum(
            [row[0] for row in trace_programs]
        ), np.cumsum([row[2] for row in trace_programs])
        max_programs = max(max_programs, cum_programs[-1])
        ax2.plot(cum_programs, cum_sol2, label=name.capitalize())
        print(name, "solved", cum_sol2[-1], "/", len(trace))
    ax1.hlines(
        [len(full_dataset)],
        xmin=0,
        xmax=max_time,
        label="All tasks",
        color="k",
        linestyles="dashed",
    )
    ax1.set_xlim(0, max_time)
    ax1.set_ylim(0, len(full_dataset) + 10)
    ax2.hlines(
        [len(full_dataset)],
        xmin=0,
        xmax=max_programs,
        label="All tasks",
        color="k",
        linestyles="dashed",
    )
    ax2.set_xlim(0, max_programs)
    ax2.set_ylim(0, len(full_dataset) + 10)
    ax1.legend()
    ax2.legend()
    plt.show()<|MERGE_RESOLUTION|>--- conflicted
+++ resolved
@@ -17,11 +17,6 @@
 from synth.nn import BigramsPredictorLayer, Task2Tensor, free_pytorch_memory
 from synth.pbe import IOEncoder
 from synth.semantic import DSLEvaluator
-<<<<<<< HEAD
-from synth.syntax import ConcreteCFG, ConcretePCFG, enumerate_pcfg, DSL, Program
-from synth.syntax.concrete.heap_search import HSEnumerator, enumerate_bucket_pcfg
-from synth.syntax.program import Function
-=======
 from synth.syntax import (
     ConcreteCFG,
     ConcretePCFG,
@@ -31,7 +26,6 @@
     Program,
 )
 from synth.syntax.concrete.heap_search import HSEnumerator
->>>>>>> 3e57dec9
 from synth.utils import chrono
 
 
@@ -129,12 +123,8 @@
 if search_algo == "heap_search":
     custom_enumerate = enumerate_pcfg
 elif search_algo == "bucket_search":
-<<<<<<< HEAD
-    custom_enumerate = enumerate_bucket_pcfg
-=======
     custom_enumerate = lambda x: enumerate_bucket_pcfg(x, 3)
     # TODO: add parameter for bucket_search size
->>>>>>> 3e57dec9
 else:
     print(
         "search algorithm must be a valid name (heap_search / bucket_search)!",
