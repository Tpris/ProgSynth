import sys

from synth import Dataset, PBE
from synth.utils import chrono, gen_take

DREAMCODER = "dreamcoder"
DEEPCODER = "deepcoder"
<<<<<<< HEAD
REGEXP = "regexp"
=======
CALCULATOR = "calculator"
>>>>>>> fbc07049


import argparse

parser = argparse.ArgumentParser(
    description="Generate a dataset copying the original distribution of another dataset"
)
parser.add_argument(
    "--dsl",
    type=str,
    default=DEEPCODER,
    help="dsl (default: deepcoder)",
<<<<<<< HEAD
    choices=[DEEPCODER, DREAMCODER, REGEXP],
=======
    choices=[DEEPCODER, DREAMCODER, CALCULATOR],
>>>>>>> fbc07049
)
parser.add_argument(
    "--dataset",
    type=str,
    default="{dsl_name}.pickle",
    help="dataset file (default: {dsl_name}.pickle)",
)
parser.add_argument(
    "-o",
    "--output",
    type=str,
    default="dataset.pickle",
    help="output file (default: dataset.pickle)",
)
parser.add_argument("-s", "--seed", type=int, default=0, help="seed (default: 0)")
parser.add_argument(
    "--size", type=int, default=1000, help="generated dataset size (default: 1000)"
)
parser.add_argument(
    "--max-depth", type=int, default=5, help="solutions max depth (default: 5)"
)

parameters = parser.parse_args()
dsl_name: str = parameters.dsl
dataset_file: str = parameters.dataset.format(dsl_name=dsl_name)
output_file: str = parameters.output
seed: int = parameters.seed
max_depth: int = parameters.max_depth
gen_dataset_size: int = parameters.size
# ================================
# Load constants specific to DSL
# ================================
max_list_length = None
if dsl_name == DEEPCODER:
    from synth.pbe import reproduce_dataset
    from deepcoder.deepcoder import dsl, evaluator, lexicon
    from synth.pbe import reproduce_dataset

elif dsl_name == DREAMCODER:
    from synth.pbe import reproduce_dataset
    from dreamcoder.dreamcoder import dsl, evaluator, lexicon
    from synth.pbe import reproduce_dataset

    max_list_length = 10
<<<<<<< HEAD

elif dsl_name == REGEXP:
    from regexp.task_generator_regexp import reproduce_dataset
    from regexp.regexp_dsl import dsl, evaluator, lexicon

    # max_list_length = 10

=======
elif dsl_name == CALCULATOR:
    from calculator.calculator_task_generator import reproduce_dataset
    from calculator.calculator import dsl, evaluator, lexicon
>>>>>>> fbc07049
else:
    print("Unknown dsl:", dsl_name, file=sys.stderr)
    sys.exit(1)
# ================================
# Load dataset & Task Generator
# ================================
# Load dataset
print(f"Loading {dataset_file}...", end="")
with chrono.clock("dataset.load") as c:
    full_dataset: Dataset[PBE] = Dataset.load(dataset_file)
    print("done in", c.elapsed_time(), "s")
# Reproduce dataset distribution
print("Reproducing dataset...", end="", flush=True)
with chrono.clock("dataset.reproduce") as c:
    task_generator, lexicon = reproduce_dataset(
        full_dataset,
        dsl,
        evaluator,
        seed,
        max_list_length=max_list_length,
        default_max_depth=max_depth,
    )
    print("done in", c.elapsed_time(), "s")
# Add some exceptions that are ignored during task generation
task_generator.skip_exceptions.add(TypeError)
print("Generating dataset...", end="", flush=True)
with chrono.clock("dataset.generate") as c:
    gen_dataset = Dataset(
        gen_take(task_generator.generator(), gen_dataset_size),
        {
            "seed": seed,
            "max_depth": max_depth,
            "dsl": dsl_name,
            "max_list_length": max_list_length,
        },
    )
    print("done in", c.elapsed_time(), "s")
print("Saving dataset...", end="", flush=True)
with chrono.clock("dataset.save") as c:
    gen_dataset.save(output_file)
    print("done in", c.elapsed_time(), "s")

# ================================
# Print some stats
# ================================
# Generate the CFG dictionnary
all_type_requests = gen_dataset.type_requests()
print(f"{len(all_type_requests)} type requests supported.")
print(f"Lexicon: [{min(lexicon)};{max(lexicon)}]")<|MERGE_RESOLUTION|>--- conflicted
+++ resolved
@@ -5,11 +5,8 @@
 
 DREAMCODER = "dreamcoder"
 DEEPCODER = "deepcoder"
-<<<<<<< HEAD
 REGEXP = "regexp"
-=======
 CALCULATOR = "calculator"
->>>>>>> fbc07049
 
 
 import argparse
@@ -22,11 +19,7 @@
     type=str,
     default=DEEPCODER,
     help="dsl (default: deepcoder)",
-<<<<<<< HEAD
-    choices=[DEEPCODER, DREAMCODER, REGEXP],
-=======
-    choices=[DEEPCODER, DREAMCODER, CALCULATOR],
->>>>>>> fbc07049
+    choices=[DEEPCODER, DREAMCODER, REGEXP, CALCULATOR],
 )
 parser.add_argument(
     "--dataset",
@@ -71,7 +64,6 @@
     from synth.pbe import reproduce_dataset
 
     max_list_length = 10
-<<<<<<< HEAD
 
 elif dsl_name == REGEXP:
     from regexp.task_generator_regexp import reproduce_dataset
@@ -79,11 +71,9 @@
 
     # max_list_length = 10
 
-=======
 elif dsl_name == CALCULATOR:
     from calculator.calculator_task_generator import reproduce_dataset
     from calculator.calculator import dsl, evaluator, lexicon
->>>>>>> fbc07049
 else:
     print("Unknown dsl:", dsl_name, file=sys.stderr)
     sys.exit(1)
